--- conflicted
+++ resolved
@@ -235,21 +235,13 @@
         ));
 
         // Bounce motion: on entering Attack, add BounceTowards to shooter toward defender
-<<<<<<< HEAD
         world.entity_mut(attacking).observe(|enter_state: On<EnterState>,
-=======
-        world.entity_mut(attacking).observe(|enter_state: Trigger<EnterState>,
->>>>>>> 0b702a9d
             q_child_of: Query<&StateChildOf>,
             q_transform: Query<&Transform>,
             q_target: Query<&Transform, With<DummyTarget>>,
             mut commands: Commands,
         |{
-<<<<<<< HEAD
             let state = enter_state.target;
-=======
-            let state = enter_state.target();
->>>>>>> 0b702a9d
             let root = q_child_of.root_ancestor(state);
             if let Ok(tf) = q_transform.get(root) {
                 // Clamp bounce distance to avoid reaching the target; anchor to starting position
@@ -374,21 +366,13 @@
 }
 
 fn on_exit_taking_damage_color(
-<<<<<<< HEAD
     exit_state: On<ExitState>,
-=======
-    exit_state: Trigger<ExitState>,
->>>>>>> 0b702a9d
     q_name: Query<&Name>,
     q_child_of: Query<&StateChildOf>,
     mut materials: ResMut<Assets<StandardMaterial>>,
     mut material_handles: Query<&mut MeshMaterial3d<StandardMaterial>>, 
 ) {
-<<<<<<< HEAD
     let state = exit_state.target;
-=======
-    let state = exit_state.target();
->>>>>>> 0b702a9d
     if let Ok(name) = q_name.get(state) {
         if name.as_str() != "TakingDamage" { return; }
     } else { return; }
