--- conflicted
+++ resolved
@@ -450,15 +450,9 @@
 
 /// Observer to handle transition deletion requests
 fn handle_delete_transition(
-<<<<<<< HEAD
-    trigger: On<DeleteTransition>,
-    mut state_machines: Query<&mut StateMachinePersistentData, With<StateMachine>>,
-    child_of_query: Query<&bevy_gearbox::StateChildOf>,
-=======
     trigger: Trigger<DeleteTransition>,
     mut q_sm: Query<&mut StateMachinePersistentData, With<StateMachine>>,
     q_child_of: Query<&bevy_gearbox::StateChildOf>,
->>>>>>> 41acbb47
     mut commands: Commands,
 ) {
     let event = trigger.event();
@@ -522,17 +516,10 @@
 
 /// Observer to create pulses from the universal TransitionActions edge event
 fn handle_transition_actions_pulse(
-<<<<<<< HEAD
-    trigger: On<bevy_gearbox::TransitionActions>,
-    edge_q: Query<(&Source, &Target)>,
-    child_of_q: Query<&bevy_gearbox::StateChildOf>,
-    mut state_machines: Query<&mut StateMachineTransientData, With<StateMachine>>,
-=======
     trigger: Trigger<bevy_gearbox::TransitionActions>,
     q_edge: Query<(&Source, &Target)>,
     q_child_of: Query<&bevy_gearbox::StateChildOf>,
     mut q_sm: Query<&mut StateMachineTransientData, With<StateMachine>>,
->>>>>>> 41acbb47
 ) {
     let edge = trigger.target();
     let Ok((Source(source), Target(target))) = q_edge.get(edge) else { return; };
@@ -560,15 +547,9 @@
 
 /// Observer to track EnterState events and create node pulses
 fn handle_node_enter_pulse(
-<<<<<<< HEAD
-    trigger: On<bevy_gearbox::EnterState>,
-    child_of_query: Query<&bevy_gearbox::StateChildOf>,
-    mut state_machines: Query<&mut StateMachineTransientData, With<StateMachine>>,
-=======
     trigger: Trigger<bevy_gearbox::EnterState>,
     q_child_of: Query<&bevy_gearbox::StateChildOf>,
     mut q_sm: Query<&mut StateMachineTransientData, With<StateMachine>>,
->>>>>>> 41acbb47
 ) {
     let state = trigger.target();
     let root = q_child_of.root_ancestor(state);
@@ -592,15 +573,9 @@
 
 /// Observer to handle node deletion with all edge cases
 fn handle_delete_node(
-<<<<<<< HEAD
-    trigger: On<DeleteNode>,
-    mut state_machines: Query<&mut StateMachinePersistentData, With<StateMachine>>,
-    state_child_of_query: Query<&bevy_gearbox::StateChildOf>,
-=======
     trigger: Trigger<DeleteNode>,
     mut q_sm: Query<&mut StateMachinePersistentData, With<StateMachine>>,
     q_state_child_of: Query<&bevy_gearbox::StateChildOf>,
->>>>>>> 41acbb47
     mut commands: Commands,
 ) {
     let event = trigger.event();
