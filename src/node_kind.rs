//! Editor-internal NodeKind state machines (Leaf | Parent | Parallel) per state entity
//! Uses bevy_gearbox to dogfood state handling for editor policies.

use bevy::prelude::*;
use bevy_gearbox::prelude::*;
use bevy_gearbox::transitions::{Source, Target, EventEdge};

use crate::editor_state::{EditorState, StateMachinePersistentData};
use crate::components::{NodeType, LeafNode};
use crate::editor_state::SetInitialStateRequested;

/// Marker on NodeKind machine roots
#[derive(Component)]
pub struct NodeKindRoot;

/// Associates a NodeKind machine or its state node with the editor state entity it controls
#[derive(Component, Copy, Clone)]
pub struct NodeKindFor(pub Entity);

/// Markers for NodeKind variant states
#[derive(Component)]
pub struct NodeKindLeaf;

#[derive(Component)]
pub struct NodeKindParent;

#[derive(Component)]
pub struct NodeKindParallel;

// Events that drive NodeKind transitions (entity-targeted at the NodeKind machine root)
#[derive(SimpleTransition, EntityEvent, Clone)]
pub struct AddChildClicked(Entity);

#[derive(SimpleTransition, EntityEvent, Clone)]
pub struct ChildAdded(Entity);

#[derive(SimpleTransition, EntityEvent, Clone)]
pub struct AllChildrenRemoved(Entity);

#[derive(SimpleTransition, EntityEvent, Clone)]
pub struct MakeParallelClicked(Entity);

#[derive(SimpleTransition, EntityEvent, Clone)]
pub struct MakeParentClicked(Entity);

#[derive(SimpleTransition, EntityEvent, Clone)]
pub struct MakeLeafClicked(Entity);

impl AddChildClicked { pub fn new(entity: Entity) -> Self { Self(entity) } }
impl ChildAdded { pub fn new(entity: Entity) -> Self { Self(entity) } }
impl AllChildrenRemoved { pub fn new(entity: Entity) -> Self { Self(entity) } }
impl MakeParallelClicked { pub fn new(entity: Entity) -> Self { Self(entity) } }
impl MakeParentClicked { pub fn new(entity: Entity) -> Self { Self(entity) } }
impl MakeLeafClicked { pub fn new(entity: Entity) -> Self { Self(entity) } }

/// Ensure there is a NodeKind machine for every editor node under the selected machine
pub fn sync_node_kind_machines(
    editor_state: Res<EditorState>,
    mut commands: Commands,
    mut q_sm: Query<(&StateMachinePersistentData, &mut crate::editor_state::StateMachineTransientData), With<StateMachine>>,    
) {
    // Find which machine to use (simplified approach)
    let root = if let Some(open_machine) = editor_state.open_machines.first() {
        open_machine.entity
    } else {
        return;
    };
    let Ok((persistent, mut transient)) = q_sm.get_mut(root) else { return; };

    for (&state_entity, _node) in persistent.nodes.iter() {
        if transient.node_kind_roots.contains_key(&state_entity) { continue; }

        // Build a tiny machine: Root -> {Leaf, Parent, Parallel}
        let leaf = commands.spawn((Name::new("NodeKind::Leaf"), NodeKindLeaf)).id();
        let parent = commands.spawn((Name::new("NodeKind::Parent"), NodeKindParent)).id();
        let parallel = commands.spawn((Name::new("NodeKind::Parallel"), NodeKindParallel)).id();

        let root_entity = commands
            .spawn((
                Name::new("NodeKind"),
                NodeKindRoot,
                NodeKindFor(state_entity),
                InitialState(leaf),
                StateMachine::new(),
            ))
            .id();

        // Attach state nodes under this machine root
        commands.entity(leaf).insert((NodeKindFor(state_entity), bevy_gearbox::StateChildOf(root_entity)));
        commands.entity(parent).insert((NodeKindFor(state_entity), bevy_gearbox::StateChildOf(root_entity)));
        commands.entity(parallel).insert((NodeKindFor(state_entity), bevy_gearbox::StateChildOf(root_entity)));

        // Transitions
        // Leaf --(AddChildClicked|ChildAdded)--> Parent
        commands.spawn((Source(leaf), Target(parent), EventEdge::<AddChildClicked>::default(), NodeKindFor(state_entity)));
        commands.spawn((Source(leaf), Target(parent), EventEdge::<ChildAdded>::default(), NodeKindFor(state_entity)));
        // Leaf/Parent --(MakeParallelClicked)--> Parallel
        commands.spawn((Source(parent), Target(parallel), EventEdge::<MakeParallelClicked>::default(), NodeKindFor(state_entity)));
        commands.spawn((Source(leaf), Target(parallel), EventEdge::<MakeParallelClicked>::default(), NodeKindFor(state_entity)));
        // Leaf/Parallel --(MakeParentClicked)--> Parent
        commands.spawn((Source(leaf), Target(parent), EventEdge::<MakeParentClicked>::default(), NodeKindFor(state_entity)));
        commands.spawn((Source(parallel), Target(parent), EventEdge::<MakeParentClicked>::default(), NodeKindFor(state_entity)));
        // Parent/Parallel --(AllChildrenRemoved)--> Leaf
        commands.spawn((Source(parent), Target(leaf), EventEdge::<AllChildrenRemoved>::default(), NodeKindFor(state_entity)));
        commands.spawn((Source(parallel), Target(leaf), EventEdge::<AllChildrenRemoved>::default(), NodeKindFor(state_entity)));
        // Parent/Parallel --(MakeLeafClicked)--> Leaf
        commands.spawn((Source(parent), Target(leaf), EventEdge::<MakeLeafClicked>::default(), NodeKindFor(state_entity)));
        commands.spawn((Source(parallel), Target(leaf), EventEdge::<MakeLeafClicked>::default(), NodeKindFor(state_entity)));

        transient.node_kind_roots.insert(state_entity, root_entity);
    }
}

/// On entering Parallel state: ensure editor state has Parallel marker and no InitialState
pub fn on_enter_nodekind_state_parallel(
<<<<<<< HEAD
    trigger: On<EnterState>,
    nk_for_query: Query<&NodeKindFor, With<NodeKindParallel>>,
    mut commands: Commands,
    editor_state: Res<EditorState>,
) {
    let nk_state = trigger.event().event_target();
    let Ok(NodeKindFor(target_state_entity)) = nk_for_query.get(nk_state) else { return; };
=======
    trigger: Trigger<EnterState>,
    q_nk_for: Query<&NodeKindFor, With<NodeKindParallel>>,
    mut commands: Commands,
    editor_state: Res<EditorState>,
) {
    let nk_state = trigger.target();
    let Ok(NodeKindFor(target_state_entity)) = q_nk_for.get(nk_state) else { return; };
>>>>>>> 41acbb47
    let state = *target_state_entity;
    commands.entity(state).insert(bevy_gearbox::Parallel);
    commands.entity(state).remove::<bevy_gearbox::InitialState>();

    // Ensure at least one child exists; if none, create one and add a visual node
    // Find which machine to use (simplified approach)
    let root = if let Some(open_machine) = editor_state.open_machines.first() {
        open_machine.entity
    } else {
        return;
    };
    commands.queue(move |world: &mut World| {
        let has_child = world
            .get::<bevy_gearbox::StateChildren>(state)
            .map(|c| c.into_iter().next().is_some())
            .unwrap_or(false);
        if has_child { return; }

        let child = world.spawn((bevy_gearbox::StateChildOf(state), Name::new("New State"))).id();
        if let Some(mut persistent) = world.get_mut::<StateMachinePersistentData>(root) {
            if let Some(parent_node) = persistent.nodes.get(&state) {
                let parent_pos = match parent_node {
                    NodeType::Leaf(leaf) => leaf.entity_node.position,
                    NodeType::Parent(parent) => parent.entity_node.position,
                };
                let pos = parent_pos + egui::Vec2::new(50.0, 50.0);
                persistent.nodes.insert(child, NodeType::Leaf(LeafNode::new(pos)));
            }
        }
    });
}

/// On entering Parent state: ensure Parallel marker is removed
pub fn on_enter_nodekind_state_parent(
<<<<<<< HEAD
    trigger: On<EnterState>,
    nk_for_query: Query<&NodeKindFor, With<NodeKindParent>>,
    mut commands: Commands,
    editor_state: Res<EditorState>,
) {
    let nk_state = trigger.event().event_target();
    let Ok(NodeKindFor(target_state_entity)) = nk_for_query.get(nk_state) else { return; };
=======
    trigger: Trigger<EnterState>,
    q_nk_for: Query<&NodeKindFor, With<NodeKindParent>>,
    mut commands: Commands,
    editor_state: Res<EditorState>,
) {
    let nk_state = trigger.target();
    let Ok(NodeKindFor(target_state_entity)) = q_nk_for.get(nk_state) else { return; };
>>>>>>> 41acbb47
    let state = *target_state_entity;
    commands.entity(state).remove::<bevy_gearbox::Parallel>();

    // Find which machine to use (simplified approach)
    let root = if let Some(open_machine) = editor_state.open_machines.first() {
        open_machine.entity
    } else {
        return;
    };
    commands.queue(move |world: &mut World| {
        // Ensure at least one child
        let first_child: Option<Entity> = world
            .get::<bevy_gearbox::StateChildren>(state)
            .and_then(|children| children.into_iter().next().copied())
            .or_else(|| {
                let child = world.spawn((bevy_gearbox::StateChildOf(state), Name::new("New State"))).id();
                let Some(mut persistent) = world.get_mut::<StateMachinePersistentData>(root) else { return None; };
                let Some(parent_node) = persistent.nodes.get(&state) else { return None; };
                let parent_pos = match parent_node {
                    NodeType::Leaf(leaf) => leaf.entity_node.position,
                    NodeType::Parent(parent) => parent.entity_node.position,
                };
                let pos = parent_pos + egui::Vec2::new(50.0, 50.0);
                persistent.nodes.insert(child, NodeType::Leaf(LeafNode::new(pos)));
                Some(child)
            });

        let Some(init) = first_child else { return; };
        world.trigger(SetInitialStateRequested { child_entity: init });
    });
}

/// On entering Leaf state: remove Parallel and InitialState
pub fn on_enter_nodekind_state_leaf(
<<<<<<< HEAD
    trigger: On<EnterState>,
    nk_for_query: Query<&NodeKindFor, With<NodeKindLeaf>>,
    mut commands: Commands,
) {
    let nk_state = trigger.event().event_target();
    let Ok(NodeKindFor(target_state_entity)) = nk_for_query.get(nk_state) else { return; };
=======
    trigger: Trigger<EnterState>,
    q_nk_for: Query<&NodeKindFor, With<NodeKindLeaf>>,
    mut commands: Commands,
) {
    let nk_state = trigger.target();
    let Ok(NodeKindFor(target_state_entity)) = q_nk_for.get(nk_state) else { return; };
>>>>>>> 41acbb47
    let state = *target_state_entity;
    commands.entity(state).remove::<bevy_gearbox::Parallel>();
    commands.entity(state).remove::<bevy_gearbox::InitialState>();
    commands.entity(state).remove::<bevy_gearbox::StateChildren>();
}

/// On entering Parent via MakeParentClicked, ensure child and set InitialState
pub fn on_enter_nodekind_state_parent_via_make_parent(
<<<<<<< HEAD
    trigger: On<EnterState>,
    nk_for_query: Query<&NodeKindFor, With<NodeKindParent>>,
    mut commands: Commands,
    editor_state: Res<EditorState>,
) {
    let nk_state = trigger.event().event_target();
    let Ok(NodeKindFor(target_state_entity)) = nk_for_query.get(nk_state) else { return; };
=======
    trigger: Trigger<EnterState>,
    q_nk_for: Query<&NodeKindFor, With<NodeKindParent>>,
    mut commands: Commands,
    editor_state: Res<EditorState>,
) {
    let nk_state = trigger.target();
    let Ok(NodeKindFor(target_state_entity)) = q_nk_for.get(nk_state) else { return; };
>>>>>>> 41acbb47
    let state = *target_state_entity;
    // Find which machine to use (simplified approach)
    let root = if let Some(open_machine) = editor_state.open_machines.first() {
        open_machine.entity
    } else {
        return;
    };
    commands.queue(move |world: &mut World| {
        let mut first_child: Option<Entity> = world
            .get::<bevy_gearbox::StateChildren>(state)
            .and_then(|children| children.into_iter().next().copied());
        if first_child.is_none() {
            let child = world.spawn((bevy_gearbox::StateChildOf(state), Name::new("New State"))).id();
            first_child = Some(child);
            let Some(mut persistent) = world.get_mut::<StateMachinePersistentData>(root) else { return; };
            let Some(parent_node) = persistent.nodes.get(&state) else { return; };
            let parent_pos = match parent_node {
                NodeType::Leaf(leaf) => leaf.entity_node.position,
                NodeType::Parent(parent) => parent.entity_node.position,
            };
            let pos = parent_pos + egui::Vec2::new(50.0, 50.0);
            persistent.nodes.insert(child, NodeType::Leaf(LeafNode::new(pos)));
        }
        let Some(init) = first_child else { return; };
        world.trigger(SetInitialStateRequested { child_entity: init });
    });
}

/// When a state loses its StateChildren component (no more children), demote to Leaf
pub fn on_remove_state_children(
    trigger: On<Remove, bevy_gearbox::StateChildren>,
    editor_state: Res<EditorState>,
    mut q: Query<&mut crate::editor_state::StateMachineTransientData, With<StateMachine>>,
    mut commands: Commands,
) {
    let parent = trigger.event().entity;
    // Find which machine to use (simplified approach)
    let root = if let Some(open_machine) = editor_state.open_machines.first() {
        open_machine.entity
    } else {
        return;
    };
    let Ok(transient) = q.get_mut(root) else { return; };
    let Some(&nk_root) = transient.node_kind_roots.get(&parent) else { return; };
    commands.trigger(AllChildrenRemoved::new(nk_root));
}<|MERGE_RESOLUTION|>--- conflicted
+++ resolved
@@ -113,15 +113,6 @@
 
 /// On entering Parallel state: ensure editor state has Parallel marker and no InitialState
 pub fn on_enter_nodekind_state_parallel(
-<<<<<<< HEAD
-    trigger: On<EnterState>,
-    nk_for_query: Query<&NodeKindFor, With<NodeKindParallel>>,
-    mut commands: Commands,
-    editor_state: Res<EditorState>,
-) {
-    let nk_state = trigger.event().event_target();
-    let Ok(NodeKindFor(target_state_entity)) = nk_for_query.get(nk_state) else { return; };
-=======
     trigger: Trigger<EnterState>,
     q_nk_for: Query<&NodeKindFor, With<NodeKindParallel>>,
     mut commands: Commands,
@@ -129,7 +120,6 @@
 ) {
     let nk_state = trigger.target();
     let Ok(NodeKindFor(target_state_entity)) = q_nk_for.get(nk_state) else { return; };
->>>>>>> 41acbb47
     let state = *target_state_entity;
     commands.entity(state).insert(bevy_gearbox::Parallel);
     commands.entity(state).remove::<bevy_gearbox::InitialState>();
@@ -164,15 +154,6 @@
 
 /// On entering Parent state: ensure Parallel marker is removed
 pub fn on_enter_nodekind_state_parent(
-<<<<<<< HEAD
-    trigger: On<EnterState>,
-    nk_for_query: Query<&NodeKindFor, With<NodeKindParent>>,
-    mut commands: Commands,
-    editor_state: Res<EditorState>,
-) {
-    let nk_state = trigger.event().event_target();
-    let Ok(NodeKindFor(target_state_entity)) = nk_for_query.get(nk_state) else { return; };
-=======
     trigger: Trigger<EnterState>,
     q_nk_for: Query<&NodeKindFor, With<NodeKindParent>>,
     mut commands: Commands,
@@ -180,7 +161,6 @@
 ) {
     let nk_state = trigger.target();
     let Ok(NodeKindFor(target_state_entity)) = q_nk_for.get(nk_state) else { return; };
->>>>>>> 41acbb47
     let state = *target_state_entity;
     commands.entity(state).remove::<bevy_gearbox::Parallel>();
 
@@ -215,21 +195,12 @@
 
 /// On entering Leaf state: remove Parallel and InitialState
 pub fn on_enter_nodekind_state_leaf(
-<<<<<<< HEAD
-    trigger: On<EnterState>,
-    nk_for_query: Query<&NodeKindFor, With<NodeKindLeaf>>,
-    mut commands: Commands,
-) {
-    let nk_state = trigger.event().event_target();
-    let Ok(NodeKindFor(target_state_entity)) = nk_for_query.get(nk_state) else { return; };
-=======
     trigger: Trigger<EnterState>,
     q_nk_for: Query<&NodeKindFor, With<NodeKindLeaf>>,
     mut commands: Commands,
 ) {
     let nk_state = trigger.target();
     let Ok(NodeKindFor(target_state_entity)) = q_nk_for.get(nk_state) else { return; };
->>>>>>> 41acbb47
     let state = *target_state_entity;
     commands.entity(state).remove::<bevy_gearbox::Parallel>();
     commands.entity(state).remove::<bevy_gearbox::InitialState>();
@@ -238,15 +209,6 @@
 
 /// On entering Parent via MakeParentClicked, ensure child and set InitialState
 pub fn on_enter_nodekind_state_parent_via_make_parent(
-<<<<<<< HEAD
-    trigger: On<EnterState>,
-    nk_for_query: Query<&NodeKindFor, With<NodeKindParent>>,
-    mut commands: Commands,
-    editor_state: Res<EditorState>,
-) {
-    let nk_state = trigger.event().event_target();
-    let Ok(NodeKindFor(target_state_entity)) = nk_for_query.get(nk_state) else { return; };
-=======
     trigger: Trigger<EnterState>,
     q_nk_for: Query<&NodeKindFor, With<NodeKindParent>>,
     mut commands: Commands,
@@ -254,7 +216,6 @@
 ) {
     let nk_state = trigger.target();
     let Ok(NodeKindFor(target_state_entity)) = q_nk_for.get(nk_state) else { return; };
->>>>>>> 41acbb47
     let state = *target_state_entity;
     // Find which machine to use (simplified approach)
     let root = if let Some(open_machine) = editor_state.open_machines.first() {
